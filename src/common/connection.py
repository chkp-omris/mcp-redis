--- conflicted
+++ resolved
@@ -1,5 +1,5 @@
-<<<<<<< HEAD
 import sys
+import logging
 import urllib.parse
 from typing import Dict, Optional, Type, Union, Any
 from enum import Enum
@@ -7,19 +7,8 @@
 import redis
 from redis import Redis
 from redis.cluster import RedisCluster, ClusterNode
-=======
-import logging
-from typing import Optional, Type, Union
-
-import redis
-from redis import Redis
-from redis.cluster import RedisCluster
-
-from src.common.config import REDIS_CFG
-from src.version import __version__
 
 _logger = logging.getLogger(__name__)
->>>>>>> 69d5a8dd
 
 
 def detect_cluster_mode(config: dict) -> bool:
@@ -187,19 +176,26 @@
             return f"Successfully connected to Redis at {host_id} (both decoded and raw modes, {cluster_status})"
             
         except redis.exceptions.ConnectionError as e:
-            raise Exception(f"Failed to connect to Redis server at {host_id}: {e}")
+            _logger.error(f"Failed to connect to Redis server at {host_id}: {e}")
+            raise
         except redis.exceptions.AuthenticationError as e:
-            raise Exception(f"Authentication failed for Redis server at {host_id}: {e}")
+            _logger.error(f"Authentication failed for Redis server at {host_id}: {e}")
+            raise
         except redis.exceptions.TimeoutError as e:
-            raise Exception(f"Connection timed out for Redis server at {host_id}: {e}")
+            _logger.error(f"Connection timed out for Redis server at {host_id}: {e}")
+            raise
         except redis.exceptions.ResponseError as e:
-            raise Exception(f"Response error for Redis server at {host_id}: {e}")
+            _logger.error(f"Response error for Redis server at {host_id}: {e}")
+            raise
         except redis.exceptions.RedisError as e:
-            raise Exception(f"Redis error for server at {host_id}: {e}")
+            _logger.error(f"Redis error for server at {host_id}: {e}")
+            raise
         except redis.exceptions.ClusterError as e:
-            raise Exception(f"Redis Cluster error for server at {host_id}: {e}")
+            _logger.error(f"Redis Cluster error for server at {host_id}: {e}")
+            raise
         except Exception as e:
-            raise Exception(f"Unexpected error connecting to Redis server at {host_id}: {e}")
+            _logger.error(f"Unexpected error connecting to Redis server at {host_id}: {e}")
+            raise
     
     def get_connection(self, host_id: Optional[str] = None, decode_responses: bool = True) -> Redis:
         """Get a Redis connection by host identifier."""
@@ -226,7 +222,6 @@
         result = {}
         for host_id, conn_dict in self._connections.items():
             try:
-<<<<<<< HEAD
                 # Get info from the DECODED connection if available, fallback to RAW
                 conn = conn_dict.get(DecodeResponsesType.DECODED) or conn_dict.get(DecodeResponsesType.RAW)
                 if conn:
@@ -254,26 +249,6 @@
                         "ssl": config.get("ssl", False),
                         "is_default": host_id == self._default_host,
                         "available_modes": [decode_type.value for decode_type in conn_dict.keys()]
-=======
-                if REDIS_CFG["cluster_mode"]:
-                    redis_class: Type[Union[Redis, RedisCluster]] = (
-                        redis.cluster.RedisCluster
-                    )
-                    connection_params = {
-                        "host": REDIS_CFG["host"],
-                        "port": REDIS_CFG["port"],
-                        "username": REDIS_CFG["username"],
-                        "password": REDIS_CFG["password"],
-                        "ssl": REDIS_CFG["ssl"],
-                        "ssl_ca_path": REDIS_CFG["ssl_ca_path"],
-                        "ssl_keyfile": REDIS_CFG["ssl_keyfile"],
-                        "ssl_certfile": REDIS_CFG["ssl_certfile"],
-                        "ssl_cert_reqs": REDIS_CFG["ssl_cert_reqs"],
-                        "ssl_ca_certs": REDIS_CFG["ssl_ca_certs"],
-                        "decode_responses": decode_responses,
-                        "lib_name": f"redis-py(mcp-server_v{__version__})",
-                        "max_connections_per_node": 10,
->>>>>>> 69d5a8dd
                     }
             except Exception as e:
                 config = self._configs.get(host_id, {})
@@ -282,7 +257,6 @@
                 if is_cluster:
                     db_info = "N/A (cluster)"
                 else:
-<<<<<<< HEAD
                     db_info = config.get("db", 0)
                     if db_info == 'unknown':
                         db_info = 0
@@ -429,49 +403,6 @@
     """Get the connection pool instance (legacy function)."""
     return RedisConnectionPool.get_instance()
 
-=======
-                    redis_class: Type[Union[Redis, RedisCluster]] = redis.Redis
-                    connection_params = {
-                        "host": REDIS_CFG["host"],
-                        "port": REDIS_CFG["port"],
-                        "db": REDIS_CFG["db"],
-                        "username": REDIS_CFG["username"],
-                        "password": REDIS_CFG["password"],
-                        "ssl": REDIS_CFG["ssl"],
-                        "ssl_ca_path": REDIS_CFG["ssl_ca_path"],
-                        "ssl_keyfile": REDIS_CFG["ssl_keyfile"],
-                        "ssl_certfile": REDIS_CFG["ssl_certfile"],
-                        "ssl_cert_reqs": REDIS_CFG["ssl_cert_reqs"],
-                        "ssl_ca_certs": REDIS_CFG["ssl_ca_certs"],
-                        "decode_responses": decode_responses,
-                        "lib_name": f"redis-py(mcp-server_v{__version__})",
-                        "max_connections": 10,
-                    }
-
-                cls._instance = redis_class(**connection_params)
-
-            except redis.exceptions.ConnectionError:
-                _logger.error("Failed to connect to Redis server")
-                raise
-            except redis.exceptions.AuthenticationError:
-                _logger.error("Authentication failed")
-                raise
-            except redis.exceptions.TimeoutError:
-                _logger.error("Connection timed out")
-                raise
-            except redis.exceptions.ResponseError as e:
-                _logger.error("Response error: %s", e)
-                raise
-            except redis.exceptions.RedisError as e:
-                _logger.error("Redis error: %s", e)
-                raise
-            except redis.exceptions.ClusterError as e:
-                _logger.error("Redis Cluster error: %s", e)
-                raise
-            except Exception as e:
-                _logger.error("Unexpected error: %s", e)
-                raise
->>>>>>> 69d5a8dd
 
 class RedisConnectionManager:
     """Compatibility wrapper for the connection pool."""
