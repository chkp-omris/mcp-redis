--- conflicted
+++ resolved
@@ -1,26 +1,10 @@
-<<<<<<< HEAD
-from typing import Union, Mapping, Optional, List, TYPE_CHECKING
-from src.common.connection import RedisConnectionManager
-=======
 import json
 from typing import Optional
->>>>>>> 69d5a8dd
 from redis.exceptions import RedisError
 from pydantic_core import core_schema
 
 from src.common.connection import RedisConnectionManager
 from src.common.server import mcp
-<<<<<<< HEAD
-# Define JsonType for type checking to match redis-py definition
-# Use object as runtime type to avoid issubclass() issues with Any in Python 3.10
-if TYPE_CHECKING:
-    JsonType = Union[
-        str, int, float, bool, None, Mapping[str, "JsonType"], List["JsonType"]
-    ]
-else:
-    # Use object at runtime to avoid MCP framework issubclass() issues
-    JsonType = object
-=======
 
 
 # Custom type that accepts any JSON value but generates a proper schema
@@ -47,7 +31,6 @@
                 {"type": "null"},
             ]
         }
->>>>>>> 69d5a8dd
 
 
 @mcp.tool()
@@ -83,11 +66,7 @@
 
 
 @mcp.tool()
-<<<<<<< HEAD
 async def json_get(name: str, path: str = '$') -> str | Optional[List[JsonType]]:
-=======
-async def json_get(name: str, path: str = "$") -> str:
->>>>>>> 69d5a8dd
     """Retrieve a JSON value from Redis at a given path.
 
     Args:
