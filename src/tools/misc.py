from typing import Any, Dict, Union, List

from redis.exceptions import RedisError

from src.common.connection import RedisConnectionManager
from src.common.server import mcp


@mcp.tool()
async def delete(key: str) -> str:
    """Delete a Redis key.

    Args:
        key (str): The key to delete.

    Returns:
        str: Confirmation message or an error message.
    """
    try:
        r = RedisConnectionManager.get_connection()
        result = r.delete(key)
        return f"Successfully deleted {key}" if result else f"Key {key} not found"
    except RedisError as e:
        return f"Error deleting key {key}: {str(e)}"


@mcp.tool()
async def type(key: str) -> Dict[str, Any]:
    """Returns the string representation of the type of the value stored at key

    Args:
        key (str): The key to check.

    Returns:
        str: The type of key, or none when key doesn't exist
    """
    try:
        r = RedisConnectionManager.get_connection()
        key_type = r.type(key)
        info = {"key": key, "type": key_type, "ttl": r.ttl(key)}

        return info
    except RedisError as e:
        return {"error": str(e)}


@mcp.tool()
async def expire(name: str, expire_seconds: int) -> str:
    """Set an expiration time for a Redis key.

    Args:
        name: The Redis key.
        expire_seconds: Time in seconds after which the key should expire.

    Returns:
        A success message or an error message.
    """
    try:
        r = RedisConnectionManager.get_connection()
        success = r.expire(name, expire_seconds)
        return (
            f"Expiration set to {expire_seconds} seconds for '{name}'."
            if success
            else f"Key '{name}' does not exist."
        )
    except RedisError as e:
        return f"Error setting expiration for key '{name}': {str(e)}"


@mcp.tool()
async def rename(old_key: str, new_key: str) -> Dict[str, Any]:
    """
    Renames a Redis key from old_key to new_key.

    Args:
        old_key (str): The current name of the Redis key to rename.
        new_key (str): The new name to assign to the key.

    Returns:
        Dict[str, Any]: A dictionary containing the result of the operation.
            On success: {"status": "success", "message": "..."}
            On error: {"error": "..."}
    """
    try:
        r = RedisConnectionManager.get_connection()

        # Check if the old key exists
        if not r.exists(old_key):
            return {"error": f"Key '{old_key}' does not exist."}

        # Rename the key
        r.rename(old_key, new_key)
        return {
            "status": "success",
            "message": f"Renamed key '{old_key}' to '{new_key}'",
        }

    except RedisError as e:
        return {"error": str(e)}


@mcp.tool()
async def scan_keys(
    pattern: str = "*", count: int = 100, cursor: int = 0
) -> Union[str, Dict[str, Any]]:
    """
    Scan keys in the Redis database using the SCAN command (non-blocking, production-safe).

    ⚠️  IMPORTANT: This returns PARTIAL results from one iteration. Use scan_all_keys()
    to get ALL matching keys, or call this function multiple times with the returned cursor
    until cursor becomes 0.

    The SCAN command iterates through the keyspace in small chunks, making it safe to use
    on large databases without blocking other operations.

    Args:
        pattern: Pattern to match keys against (default is "*" for all keys).
                Common patterns: "user:*", "cache:*", "*:123", etc.
        count: Hint for the number of keys to return per iteration (default 100).
               Redis may return more or fewer keys than this hint.
        cursor: The cursor position to start scanning from (0 to start from beginning).
                To continue scanning, use the cursor value returned from previous call.

    Returns:
        A dictionary containing:
        - 'cursor': Next cursor position (0 means scan is complete)
        - 'keys': List of keys found in this iteration (PARTIAL RESULTS)
        - 'total_scanned': Number of keys returned in this batch
        - 'scan_complete': Boolean indicating if scan is finished
        Or an error message if something goes wrong.

    Example usage:
        First call: scan_keys("user:*") -> returns cursor=1234, keys=[...], scan_complete=False
        Next call: scan_keys("user:*", cursor=1234) -> continues from where it left off
        Final call: returns cursor=0, scan_complete=True when done
    """
    try:
        r = RedisConnectionManager.get_connection()
        cursor, keys = r.scan(cursor=cursor, match=pattern, count=count)
<<<<<<< HEAD
        
        # Convert bytes to strings if needed - safer decoding
        decoded_keys = []
        for key in keys:
            if isinstance(key, bytes):
                try:
                    decoded_keys.append(key.decode('utf-8'))
                except UnicodeDecodeError:
                    decoded_keys.append(key.decode('utf-8', errors='replace'))
            elif isinstance(key, str):
                decoded_keys.append(key)
            else:
                decoded_keys.append(str(key))
        
=======

        # Convert bytes to strings if needed
        decoded_keys = [
            key.decode("utf-8") if isinstance(key, bytes) else key for key in keys
        ]

>>>>>>> 69d5a8dd
        return {
            "cursor": cursor,
            "keys": decoded_keys,
            "total_scanned": len(decoded_keys),
            "scan_complete": cursor == 0,
        }
    except RedisError as e:
        return f"Error scanning keys with pattern '{pattern}': {str(e)}"


@mcp.tool()
async def scan_all_keys(
    pattern: str = "*", batch_size: int = 100
) -> Union[str, List[str]]:
    """
    Scan and return ALL keys matching a pattern using multiple SCAN iterations.

    This function automatically handles the SCAN cursor iteration to collect all matching keys.
    It's safer than KEYS * for large databases but will still collect all results in memory.

    ⚠️  WARNING: With very large datasets (millions of keys), this may consume significant memory.
    For large-scale operations, consider using scan_keys() with manual iteration instead.

    Args:
        pattern: Pattern to match keys against (default is "*" for all keys).
        batch_size: Number of keys to scan per iteration (default 100).

    Returns:
        A list of all keys matching the pattern or an error message.
    """
    try:
        r = RedisConnectionManager.get_connection()
        all_keys = []
        cursor = 0

        while True:
<<<<<<< HEAD
            scan_result = r.scan(cursor=cursor, match=pattern, count=batch_size)
            
            # Handle different return formats
            if isinstance(scan_result, tuple) and len(scan_result) == 2:
                cursor, keys = scan_result
            else:
                break
            
            # Convert bytes to strings if needed and add to results
            if keys:
                decoded_keys = []
                for key in keys:
                    if isinstance(key, bytes):
                        try:
                            decoded_keys.append(key.decode('utf-8'))
                        except UnicodeDecodeError:
                            decoded_keys.append(key.decode('utf-8', errors='replace'))
                    elif isinstance(key, str):
                        decoded_keys.append(key)
                    else:
                        decoded_keys.append(str(key))
                all_keys.extend(decoded_keys)
            
=======
            cursor, keys = r.scan(cursor=cursor, match=pattern, count=batch_size)

            # Convert bytes to strings if needed and add to results
            decoded_keys = [
                key.decode("utf-8") if isinstance(key, bytes) else key for key in keys
            ]
            all_keys.extend(decoded_keys)

>>>>>>> 69d5a8dd
            # Break when scan is complete (cursor returns to 0)
            if cursor == 0:
                break

        return all_keys
    except RedisError as e:
        return f"Error scanning all keys with pattern '{pattern}': {str(e)}"
    except Exception as e:
        return f"Error scanning all keys with pattern '{pattern}': {str(e)}"<|MERGE_RESOLUTION|>--- conflicted
+++ resolved
@@ -137,7 +137,6 @@
     try:
         r = RedisConnectionManager.get_connection()
         cursor, keys = r.scan(cursor=cursor, match=pattern, count=count)
-<<<<<<< HEAD
         
         # Convert bytes to strings if needed - safer decoding
         decoded_keys = []
@@ -152,14 +151,6 @@
             else:
                 decoded_keys.append(str(key))
         
-=======
-
-        # Convert bytes to strings if needed
-        decoded_keys = [
-            key.decode("utf-8") if isinstance(key, bytes) else key for key in keys
-        ]
-
->>>>>>> 69d5a8dd
         return {
             "cursor": cursor,
             "keys": decoded_keys,
@@ -196,7 +187,6 @@
         cursor = 0
 
         while True:
-<<<<<<< HEAD
             scan_result = r.scan(cursor=cursor, match=pattern, count=batch_size)
             
             # Handle different return formats
@@ -220,16 +210,6 @@
                         decoded_keys.append(str(key))
                 all_keys.extend(decoded_keys)
             
-=======
-            cursor, keys = r.scan(cursor=cursor, match=pattern, count=batch_size)
-
-            # Convert bytes to strings if needed and add to results
-            decoded_keys = [
-                key.decode("utf-8") if isinstance(key, bytes) else key for key in keys
-            ]
-            all_keys.extend(decoded_keys)
-
->>>>>>> 69d5a8dd
             # Break when scan is complete (cursor returns to 0)
             if cursor == 0:
                 break
