<<<<<<< HEAD
from typing import Optional
from src.common.connection import RedisConnectionManager
=======
from typing import Union, List, Optional

>>>>>>> 69d5a8dd
from redis.exceptions import RedisError

from src.common.connection import RedisConnectionManager
from src.common.server import mcp


@mcp.tool()
<<<<<<< HEAD
async def sadd(name: str, value: str, expire_seconds: int = None, host_id: Optional[str] = None) -> str:
=======
async def sadd(name: str, value: str, expire_seconds: Optional[int] = None) -> str:
>>>>>>> 69d5a8dd
    """Add a value to a Redis set with an optional expiration time.

    Args:
        name: The Redis set key.
        value: The value to add to the set.
        expire_seconds: Optional; time in seconds after which the set should expire.
        host_id (str, optional): Redis host identifier. If not provided, uses the default connection.

    Returns:
        A success message or an error message.
    """
    try:
        r = RedisConnectionManager.get_connection(host_id)
        r.sadd(name, value)

        if expire_seconds is not None:
            r.expire(name, expire_seconds)

        return f"Value '{value}' added successfully to set '{name}'." + (
            f" Expires in {expire_seconds} seconds." if expire_seconds else ""
        )
    except RedisError as e:
        return f"Error adding value '{value}' to set '{name}': {str(e)}"


@mcp.tool()
async def srem(name: str, value: str, host_id: Optional[str] = None) -> str:
    """Remove a value from a Redis set.

    Args:
        name: The Redis set key.
        value: The value to remove from the set.
        host_id (str, optional): Redis host identifier. If not provided, uses the default connection.

    Returns:
        A success message or an error message.
    """
    try:
        r = RedisConnectionManager.get_connection(host_id)
        removed = r.srem(name, value)
        return (
            f"Value '{value}' removed from set '{name}'."
            if removed
            else f"Value '{value}' not found in set '{name}'."
        )
    except RedisError as e:
        return f"Error removing value '{value}' from set '{name}': {str(e)}"


@mcp.tool()
<<<<<<< HEAD
async def smembers(name: str, host_id: Optional[str] = None) -> list:
=======
async def smembers(name: str) -> Union[str, List[str]]:
>>>>>>> 69d5a8dd
    """Get all members of a Redis set.

    Args:
        name: The Redis set key.
        host_id (str, optional): Redis host identifier. If not provided, uses the default connection.

    Returns:
        A list of values in the set or an error message.
    """
    try:
        r = RedisConnectionManager.get_connection(host_id)
        members = r.smembers(name)
        return list(members) if members else f"Set '{name}' is empty or does not exist."
    except RedisError as e:
        return f"Error retrieving members of set '{name}': {str(e)}"<|MERGE_RESOLUTION|>--- conflicted
+++ resolved
@@ -1,22 +1,10 @@
-<<<<<<< HEAD
 from typing import Optional
-from src.common.connection import RedisConnectionManager
-=======
-from typing import Union, List, Optional
-
->>>>>>> 69d5a8dd
-from redis.exceptions import RedisError
-
 from src.common.connection import RedisConnectionManager
 from src.common.server import mcp
 
 
 @mcp.tool()
-<<<<<<< HEAD
-async def sadd(name: str, value: str, expire_seconds: int = None, host_id: Optional[str] = None) -> str:
-=======
-async def sadd(name: str, value: str, expire_seconds: Optional[int] = None) -> str:
->>>>>>> 69d5a8dd
+async def sadd(name: str, value: str, expire_seconds: Optional[int] = None, host_id: Optional[str] = None) -> str:
     """Add a value to a Redis set with an optional expiration time.
 
     Args:
@@ -67,11 +55,7 @@
 
 
 @mcp.tool()
-<<<<<<< HEAD
-async def smembers(name: str, host_id: Optional[str] = None) -> list:
-=======
-async def smembers(name: str) -> Union[str, List[str]]:
->>>>>>> 69d5a8dd
+async def smembers(name: str, host_id: Optional[str] = None) -> Union[str, List[str]]:
     """Get all members of a Redis set.
 
     Args:
