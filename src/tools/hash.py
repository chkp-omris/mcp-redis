<<<<<<< HEAD
from typing import Optional
from src.common.connection import RedisConnectionManager
=======
from typing import List, Union, Optional

import numpy as np
>>>>>>> 69d5a8dd
from redis.exceptions import RedisError

from src.common.connection import RedisConnectionManager
from src.common.server import mcp


@mcp.tool()
<<<<<<< HEAD
async def hset(name: str, key: str, value: str | int | float, expire_seconds: int = None, host_id: Optional[str] = None) -> str:
=======
async def hset(
    name: str, key: str, value: str | int | float, expire_seconds: Optional[int] = None
) -> str:
>>>>>>> 69d5a8dd
    """Set a field in a hash stored at key with an optional expiration time.

    Args:
        name: The Redis hash key.
        key: The field name inside the hash.
        value: The value to set.
        expire_seconds: Optional; time in seconds after which the key should expire.
        host_id (str, optional): Redis host identifier. If not provided, uses the default connection.

    Returns:
        A success message or an error message.
    """
    try:
        r = RedisConnectionManager.get_connection(host_id)
        r.hset(name, key, str(value))

        if expire_seconds is not None:
            r.expire(name, expire_seconds)

        return f"Field '{key}' set successfully in hash '{name}'." + (
            f" Expires in {expire_seconds} seconds." if expire_seconds else ""
        )
    except RedisError as e:
        return f"Error setting field '{key}' in hash '{name}': {str(e)}"


@mcp.tool()
async def hget(name: str, key: str, host_id: Optional[str] = None) -> str:
    """Get the value of a field in a Redis hash.

    Args:
        name: The Redis hash key.
        key: The field name inside the hash.
        host_id (str, optional): Redis host identifier. If not provided, uses the default connection.

    Returns:
        The field value or an error message.
    """
    try:
        r = RedisConnectionManager.get_connection(host_id)
        value = r.hget(name, key)
        return value if value else f"Field '{key}' not found in hash '{name}'."
    except RedisError as e:
        return f"Error getting field '{key}' from hash '{name}': {str(e)}"


@mcp.tool()
async def hdel(name: str, key: str, host_id: Optional[str] = None) -> str:
    """Delete a field from a Redis hash.

    Args:
        name: The Redis hash key.
        key: The field name inside the hash.
        host_id (str, optional): Redis host identifier. If not provided, uses the default connection.

    Returns:
        A success message or an error message.
    """
    try:
        r = RedisConnectionManager.get_connection(host_id)
        deleted = r.hdel(name, key)
        return (
            f"Field '{key}' deleted from hash '{name}'."
            if deleted
            else f"Field '{key}' not found in hash '{name}'."
        )
    except RedisError as e:
        return f"Error deleting field '{key}' from hash '{name}': {str(e)}"


@mcp.tool()
async def hgetall(name: str, host_id: Optional[str] = None) -> dict:
    """Get all fields and values from a Redis hash.

    Args:
        name: The Redis hash key.
        host_id (str, optional): Redis host identifier. If not provided, uses the default connection.

    Returns:
        A dictionary of field-value pairs or an error message.
    """
    try:
        r = RedisConnectionManager.get_connection(host_id)
        hash_data = r.hgetall(name)
        return (
            {k: v for k, v in hash_data.items()}
            if hash_data
            else f"Hash '{name}' is empty or does not exist."
        )
    except RedisError as e:
        return f"Error getting all fields from hash '{name}': {str(e)}"


@mcp.tool()
async def hexists(name: str, key: str, host_id: Optional[str] = None) -> bool:
    """Check if a field exists in a Redis hash.

    Args:
        name: The Redis hash key.
        key: The field name inside the hash.
        host_id (str, optional): Redis host identifier. If not provided, uses the default connection.

    Returns:
        True if the field exists, False otherwise.
    """
    try:
        r = RedisConnectionManager.get_connection(host_id)
        return r.hexists(name, key)
    except RedisError as e:
        return f"Error checking existence of field '{key}' in hash '{name}': {str(e)}"


@mcp.tool()
<<<<<<< HEAD
async def set_vector_in_hash(name: str, vector: list, vector_field: str = "vector", host_id: Optional[str] = None) -> bool:
=======
async def set_vector_in_hash(
    name: str, vector: List[float], vector_field: str = "vector"
) -> Union[bool, str]:
>>>>>>> 69d5a8dd
    """Store a vector as a field in a Redis hash.

    Args:
        name: The Redis hash key.
        vector_field: The field name inside the hash. Unless specifically required, use the default field name
        vector: The vector (list of numbers) to store in the hash.
        host_id (str, optional): Redis host identifier. If not provided, uses the default connection.

    Returns:
        True if the vector was successfully stored, False otherwise.
    """
    try:
        r = RedisConnectionManager.get_connection(host_id)

        # Convert the vector to a NumPy array, then to a binary blob using np.float32
        vector_array = np.array(vector, dtype=np.float32)
        binary_blob = vector_array.tobytes()

        r.hset(name, vector_field, binary_blob)
        return True
    except RedisError as e:
        return f"Error storing vector in hash '{name}' with field '{vector_field}': {str(e)}"


@mcp.tool()
async def get_vector_from_hash(name: str, vector_field: str = "vector", host_id: Optional[str] = None):
    """Retrieve a vector from a Redis hash and convert it back from binary blob.

    Args:
        name: The Redis hash key.
        vector_field: The field name inside the hash. Unless specifically required, use the default field name
        host_id (str, optional): Redis host identifier. If not provided, uses the default connection.

    Returns:
        The vector as a list of floats, or an error message if retrieval fails.
    """
    try:
        r = RedisConnectionManager.get_connection(host_id, decode_responses=False)

        # Retrieve the binary blob stored in the hash
        binary_blob = r.hget(name, vector_field)

        if binary_blob:
            # Convert the binary blob back to a NumPy array (assuming it's stored as float32)
            vector_array = np.frombuffer(binary_blob, dtype=np.float32)
            return vector_array.tolist()
        else:
            return f"Field '{vector_field}' not found in hash '{name}'."

    except RedisError as e:
        return f"Error retrieving vector field '{vector_field}' from hash '{name}': {str(e)}"<|MERGE_RESOLUTION|>--- conflicted
+++ resolved
@@ -1,25 +1,12 @@
-<<<<<<< HEAD
-from typing import Optional
-from src.common.connection import RedisConnectionManager
-=======
 from typing import List, Union, Optional
-
 import numpy as np
->>>>>>> 69d5a8dd
 from redis.exceptions import RedisError
-
 from src.common.connection import RedisConnectionManager
 from src.common.server import mcp
 
 
 @mcp.tool()
-<<<<<<< HEAD
-async def hset(name: str, key: str, value: str | int | float, expire_seconds: int = None, host_id: Optional[str] = None) -> str:
-=======
-async def hset(
-    name: str, key: str, value: str | int | float, expire_seconds: Optional[int] = None
-) -> str:
->>>>>>> 69d5a8dd
+async def hset(name: str, key: str, value: str | int | float, expire_seconds: Optional[int] = None, host_id: Optional[str] = None) -> str:
     """Set a field in a hash stored at key with an optional expiration time.
 
     Args:
@@ -133,13 +120,7 @@
 
 
 @mcp.tool()
-<<<<<<< HEAD
-async def set_vector_in_hash(name: str, vector: list, vector_field: str = "vector", host_id: Optional[str] = None) -> bool:
-=======
-async def set_vector_in_hash(
-    name: str, vector: List[float], vector_field: str = "vector"
-) -> Union[bool, str]:
->>>>>>> 69d5a8dd
+async def set_vector_in_hash(name: str, vector: List[float], vector_field: str = "vector", host_id: Optional[str] = None) -> Union[bool, str]:
     """Store a vector as a field in a Redis hash.
 
     Args:
