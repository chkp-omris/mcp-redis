--- conflicted
+++ resolved
@@ -1,15 +1,9 @@
 import json
-<<<<<<< HEAD
 from typing import Optional
 from src.common.connection import RedisConnectionManager
 from redis.exceptions import RedisError
 from src.common.server import mcp
 from redis.commands.search.query import Query
-=======
-from typing import List, Optional, Union, Dict, Any
-
-import numpy as np
->>>>>>> 69d5a8dd
 from redis.commands.search.field import VectorField
 from redis.commands.search.index_definition import IndexDefinition
 from redis.commands.search.query import Query
