--- conflicted
+++ resolved
@@ -476,21 +476,6 @@
 You can start the GitHub desired version of the Redis MCP server using `uvx` by adding the following JSON to your `mcp.json` file:
 
 ```json
-<<<<<<< HEAD
-"mcp": {
-    "servers": {
-        "Redis MCP Server": {
-        "type": "stdio",
-        "command": "uvx",
-        "args": [
-            "--from", "redis-mcp-server@latest",
-            "redis-mcp-server",
-            "--url", "redis://localhost:6379/0"
-        ]
-        },
-    }
-},
-=======
 "servers": {
   "Redis MCP Server": {
     "type": "stdio",
@@ -502,7 +487,6 @@
     ]
   },
 }
->>>>>>> e45d5d3f
 ```
 
 Alternatively, you can start the server using `uv` and configure your `mcp.json`. This is usually desired for development.
